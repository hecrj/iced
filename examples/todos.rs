use iced::{
<<<<<<< HEAD
    scrollable, text::HorizontalAlignment, text_input, Align,
    Checkbox, Color, Column, Element, Length, Scrollable, Text, TextInput,
=======
    scrollable, text::HorizontalAlignment, text_input, Application, Checkbox,
    Color, Column, Container, Element, Length, Scrollable, Text, TextInput,
>>>>>>> 73f3c900
};

pub fn main() -> Result<(), iced::Error> {
    iced::Instance::new(Todos::default()).run()
}

#[derive(Debug, Default)]
struct Todos {
    scroll: scrollable::State,
    input: text_input::State,
    input_value: String,
    tasks: Vec<Task>,
}

#[derive(Debug, Clone)]
pub enum Message {
    InputChanged(String),
    CreateTask,
    TaskChanged(usize, bool),
}

impl iced::Application for Todos {
    type Message = Message;
    type Renderer = iced::Renderer;

    fn title(&self) -> String {
        String::from("Todos - Iced")
    }

    fn update(&mut self, message: Message) {
        match message {
            Message::InputChanged(value) => {
                self.input_value = value;
            }
            Message::CreateTask => {
                if !self.input_value.is_empty() {
                    self.tasks.push(Task::new(self.input_value.clone()));
                    self.input_value.clear();
                }
            }
            Message::TaskChanged(i, completed) => {
                if let Some(task) = self.tasks.get_mut(i) {
                    task.completed = completed;
                }
            }
        }

        dbg!(self);
    }

    fn view(&mut self) -> Element<Message> {
        let title = Text::new("todos")
            .size(100)
            .color(GRAY)
            .horizontal_alignment(HorizontalAlignment::Center);

        let input = TextInput::new(
            &mut self.input,
            "What needs to be done?",
            &self.input_value,
            Message::InputChanged,
        )
        .padding(15)
        .size(30)
        .on_submit(Message::CreateTask);

        let tasks = self.tasks.iter_mut().enumerate().fold(
            Column::new().spacing(20),
            |column, (i, task)| {
                column.push(
                    task.view()
                        .map(move |state| Message::TaskChanged(i, state)),
                )
            },
        );

        let content = Column::new()
            .max_width(800)
            .spacing(20)
            .push(title)
            .push(input)
            .push(tasks);

        Scrollable::new(&mut self.scroll)
            .padding(40)
            .push(Container::new(content).width(Length::Fill).center_x())
            .into()
    }
}

#[derive(Debug)]
struct Task {
    description: String,
    completed: bool,
}

impl Task {
    fn new(description: String) -> Self {
        Task {
            description,
            completed: false,
        }
    }

    fn view(&mut self) -> Element<bool> {
        Checkbox::new(self.completed, &self.description, |checked| checked)
            .into()
    }
}

// Colors
const GRAY: Color = Color {
    r: 0.5,
    g: 0.5,
    b: 0.5,
    a: 1.0,
};<|MERGE_RESOLUTION|>--- conflicted
+++ resolved
@@ -1,12 +1,4 @@
-use iced::{
-<<<<<<< HEAD
-    scrollable, text::HorizontalAlignment, text_input, Align,
-    Checkbox, Color, Column, Element, Length, Scrollable, Text, TextInput,
-=======
-    scrollable, text::HorizontalAlignment, text_input, Application, Checkbox,
-    Color, Column, Container, Element, Length, Scrollable, Text, TextInput,
->>>>>>> 73f3c900
-};
+use iced::{scrollable, text::HorizontalAlignment, text_input, Checkbox, Color, Column, Container, Element, Length, Scrollable, Text, TextInput, };
 
 pub fn main() -> Result<(), iced::Error> {
     iced::Instance::new(Todos::default()).run()
