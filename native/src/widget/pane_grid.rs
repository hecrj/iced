//! Let your users split regions of your application and organize layout dynamically.
//!
//! [![Pane grid - Iced](https://thumbs.gfycat.com/MixedFlatJellyfish-small.gif)](https://gfycat.com/mixedflatjellyfish)
//!
//! # Example
//! The [`pane_grid` example] showcases how to use a [`PaneGrid`] with resizing,
//! drag and drop, and hotkey support.
//!
//! [`pane_grid` example]: https://github.com/hecrj/iced/tree/0.2/examples/pane_grid
mod axis;
mod configuration;
mod content;
mod direction;
mod node;
mod pane;
mod split;
mod state;
mod title_bar;

pub use axis::Axis;
pub use configuration::Configuration;
pub use content::Content;
pub use direction::Direction;
pub use node::Node;
pub use pane::Pane;
pub use split::Split;
pub use state::State;
pub use title_bar::TitleBar;

use crate::container;
use crate::event::{self, Event};
use crate::layout;
use crate::mouse;
use crate::overlay;
use crate::row;
<<<<<<< HEAD
use crate::text;
use crate::touch;
=======
>>>>>>> 2f10a1f2
use crate::{
    Clipboard, Element, Hasher, Layout, Length, Point, Rectangle, Size, Vector,
    Widget,
};

/// A collection of panes distributed using either vertical or horizontal splits
/// to completely fill the space available.
///
/// [![Pane grid - Iced](https://thumbs.gfycat.com/FrailFreshAiredaleterrier-small.gif)](https://gfycat.com/frailfreshairedaleterrier)
///
/// This distribution of space is common in tiling window managers (like
/// [`awesome`](https://awesomewm.org/), [`i3`](https://i3wm.org/), or even
/// [`tmux`](https://github.com/tmux/tmux)).
///
/// A [`PaneGrid`] supports:
///
/// * Vertical and horizontal splits
/// * Tracking of the last active pane
/// * Mouse-based resizing
/// * Drag and drop to reorganize panes
/// * Hotkey support
/// * Configurable modifier keys
/// * [`State`] API to perform actions programmatically (`split`, `swap`, `resize`, etc.)
///
/// ## Example
///
/// ```
/// # use iced_native::{pane_grid, Text};
/// #
/// # type PaneGrid<'a, Message> =
/// #     iced_native::PaneGrid<'a, Message, iced_native::renderer::Null>;
/// #
/// enum PaneState {
///     SomePane,
///     AnotherKindOfPane,
/// }
///
/// enum Message {
///     PaneDragged(pane_grid::DragEvent),
///     PaneResized(pane_grid::ResizeEvent),
/// }
///
/// let (mut state, _) = pane_grid::State::new(PaneState::SomePane);
///
/// let pane_grid =
///     PaneGrid::new(&mut state, |pane, state| {
///         pane_grid::Content::new(match state {
///             PaneState::SomePane => Text::new("This is some pane"),
///             PaneState::AnotherKindOfPane => Text::new("This is another kind of pane"),
///         })
///     })
///     .on_drag(Message::PaneDragged)
///     .on_resize(10, Message::PaneResized);
/// ```
#[allow(missing_debug_implementations)]
pub struct PaneGrid<'a, Message, Renderer: self::Renderer> {
    state: &'a mut state::Internal,
    elements: Vec<(Pane, Content<'a, Message, Renderer>)>,
    width: Length,
    height: Length,
    spacing: u16,
    on_click: Option<Box<dyn Fn(Pane) -> Message + 'a>>,
    on_drag: Option<Box<dyn Fn(DragEvent) -> Message + 'a>>,
    on_resize: Option<(u16, Box<dyn Fn(ResizeEvent) -> Message + 'a>)>,
    style: <Renderer as self::Renderer>::Style,
}

impl<'a, Message, Renderer> PaneGrid<'a, Message, Renderer>
where
    Renderer: self::Renderer,
{
    /// Creates a [`PaneGrid`] with the given [`State`] and view function.
    ///
    /// The view function will be called to display each [`Pane`] present in the
    /// [`State`].
    pub fn new<T>(
        state: &'a mut State<T>,
        view: impl Fn(Pane, &'a mut T) -> Content<'a, Message, Renderer>,
    ) -> Self {
        let elements = {
            state
                .panes
                .iter_mut()
                .map(|(pane, pane_state)| (*pane, view(*pane, pane_state)))
                .collect()
        };

        Self {
            state: &mut state.internal,
            elements,
            width: Length::Fill,
            height: Length::Fill,
            spacing: 0,
            on_click: None,
            on_drag: None,
            on_resize: None,
            style: Default::default(),
        }
    }

    /// Sets the width of the [`PaneGrid`].
    pub fn width(mut self, width: Length) -> Self {
        self.width = width;
        self
    }

    /// Sets the height of the [`PaneGrid`].
    pub fn height(mut self, height: Length) -> Self {
        self.height = height;
        self
    }

    /// Sets the spacing _between_ the panes of the [`PaneGrid`].
    pub fn spacing(mut self, units: u16) -> Self {
        self.spacing = units;
        self
    }

    /// Sets the message that will be produced when a [`Pane`] of the
    /// [`PaneGrid`] is clicked.
    pub fn on_click<F>(mut self, f: F) -> Self
    where
        F: 'a + Fn(Pane) -> Message,
    {
        self.on_click = Some(Box::new(f));
        self
    }

    /// Enables the drag and drop interactions of the [`PaneGrid`], which will
    /// use the provided function to produce messages.
    pub fn on_drag<F>(mut self, f: F) -> Self
    where
        F: 'a + Fn(DragEvent) -> Message,
    {
        self.on_drag = Some(Box::new(f));
        self
    }

    /// Enables the resize interactions of the [`PaneGrid`], which will
    /// use the provided function to produce messages.
    ///
    /// The `leeway` describes the amount of space around a split that can be
    /// used to grab it.
    ///
    /// The grabbable area of a split will have a length of `spacing + leeway`,
    /// properly centered. In other words, a length of
    /// `(spacing + leeway) / 2.0` on either side of the split line.
    pub fn on_resize<F>(mut self, leeway: u16, f: F) -> Self
    where
        F: 'a + Fn(ResizeEvent) -> Message,
    {
        self.on_resize = Some((leeway, Box::new(f)));
        self
    }

    /// Sets the style of the [`PaneGrid`].
    pub fn style(
        mut self,
        style: impl Into<<Renderer as self::Renderer>::Style>,
    ) -> Self {
        self.style = style.into();
        self
    }
}

impl<'a, Message, Renderer> PaneGrid<'a, Message, Renderer>
where
    Renderer: self::Renderer,
{
    fn click_pane(
        &mut self,
        layout: Layout<'_>,
        cursor_position: Point,
        messages: &mut Vec<Message>,
    ) {
        let mut clicked_region =
            self.elements.iter().zip(layout.children()).filter(
                |(_, layout)| layout.bounds().contains(cursor_position),
            );

        if let Some(((pane, content), layout)) = clicked_region.next() {
            if let Some(on_click) = &self.on_click {
                messages.push(on_click(*pane));
            }

            if let Some(on_drag) = &self.on_drag {
                if content.can_be_picked_at(layout, cursor_position) {
                    let pane_position = layout.position();

                    let origin = cursor_position
                        - Vector::new(pane_position.x, pane_position.y);

                    self.state.pick_pane(pane, origin);

                    messages.push(on_drag(DragEvent::Picked { pane: *pane }));
                }
            }
        }
    }

    fn trigger_resize(
        &mut self,
        layout: Layout<'_>,
        cursor_position: Point,
        messages: &mut Vec<Message>,
    ) -> event::Status {
        if let Some((_, on_resize)) = &self.on_resize {
            if let Some((split, _)) = self.state.picked_split() {
                let bounds = layout.bounds();

                let splits = self.state.split_regions(
                    f32::from(self.spacing),
                    Size::new(bounds.width, bounds.height),
                );

                if let Some((axis, rectangle, _)) = splits.get(&split) {
                    let ratio = match axis {
                        Axis::Horizontal => {
                            let position =
                                cursor_position.y - bounds.y - rectangle.y;

                            (position / rectangle.height).max(0.1).min(0.9)
                        }
                        Axis::Vertical => {
                            let position =
                                cursor_position.x - bounds.x - rectangle.x;

                            (position / rectangle.width).max(0.1).min(0.9)
                        }
                    };

                    messages.push(on_resize(ResizeEvent { split, ratio }));

                    return event::Status::Captured;
                }
            }
        }

        event::Status::Ignored
    }
}

/// An event produced during a drag and drop interaction of a [`PaneGrid`].
#[derive(Debug, Clone, Copy)]
pub enum DragEvent {
    /// A [`Pane`] was picked for dragging.
    Picked {
        /// The picked [`Pane`].
        pane: Pane,
    },

    /// A [`Pane`] was dropped on top of another [`Pane`].
    Dropped {
        /// The picked [`Pane`].
        pane: Pane,

        /// The [`Pane`] where the picked one was dropped on.
        target: Pane,
    },

    /// A [`Pane`] was picked and then dropped outside of other [`Pane`]
    /// boundaries.
    Canceled {
        /// The picked [`Pane`].
        pane: Pane,
    },
}

/// An event produced during a resize interaction of a [`PaneGrid`].
#[derive(Debug, Clone, Copy)]
pub struct ResizeEvent {
    /// The [`Split`] that is being dragged for resizing.
    pub split: Split,

    /// The new ratio of the [`Split`].
    ///
    /// The ratio is a value in [0, 1], representing the exact position of a
    /// [`Split`] between two panes.
    pub ratio: f32,
}

impl<'a, Message, Renderer> Widget<Message, Renderer>
    for PaneGrid<'a, Message, Renderer>
where
    Renderer: self::Renderer + container::Renderer,
{
    fn width(&self) -> Length {
        self.width
    }

    fn height(&self) -> Length {
        self.height
    }

    fn layout(
        &self,
        renderer: &Renderer,
        limits: &layout::Limits,
    ) -> layout::Node {
        let limits = limits.width(self.width).height(self.height);
        let size = limits.resolve(Size::ZERO);

        let regions = self.state.pane_regions(f32::from(self.spacing), size);

        let children = self
            .elements
            .iter()
            .filter_map(|(pane, element)| {
                let region = regions.get(pane)?;
                let size = Size::new(region.width, region.height);

                let mut node =
                    element.layout(renderer, &layout::Limits::new(size, size));

                node.move_to(Point::new(region.x, region.y));

                Some(node)
            })
            .collect();

        layout::Node::with_children(size, children)
    }

    fn on_event(
        &mut self,
        event: Event,
        layout: Layout<'_>,
        cursor_position: Point,
        messages: &mut Vec<Message>,
        renderer: &Renderer,
        clipboard: Option<&dyn Clipboard>,
    ) -> event::Status {
        let mut event_status = event::Status::Ignored;

        match event {
            Event::Mouse(mouse::Event::ButtonPressed(mouse::Button::Left))
            | Event::Touch(touch::Event::FingerPressed { .. }) => {
                let bounds = layout.bounds();

<<<<<<< HEAD
                if bounds.contains(cursor_position) {
                    event_status = event::Status::Captured;

                    match self.on_resize {
                        Some((leeway, _)) => {
                            let relative_cursor = Point::new(
                                cursor_position.x - bounds.x,
                                cursor_position.y - bounds.y,
                            );

                            let splits = self.state.split_regions(
                                f32::from(self.spacing),
                                Size::new(bounds.width, bounds.height),
                            );

                            let clicked_split = hovered_split(
                                splits.iter(),
                                f32::from(self.spacing + leeway),
                                relative_cursor,
                            );

                            if let Some((split, axis)) = clicked_split {
                                self.state.pick_split(&split, axis);
                            } else {
=======
                                if let Some((split, axis, _)) = clicked_split {
                                    self.state.pick_split(&split, axis);
                                } else {
                                    self.click_pane(
                                        layout,
                                        cursor_position,
                                        messages,
                                    );
                                }
                            }
                            None => {
>>>>>>> 2f10a1f2
                                self.click_pane(
                                    layout,
                                    cursor_position,
                                    messages,
                                );
                            }
                        }
                        None => {
                            self.click_pane(layout, cursor_position, messages);
                        }
                    }
                }
            }
            Event::Mouse(mouse::Event::ButtonReleased(mouse::Button::Left))
            | Event::Touch(touch::Event::FingerLifted { .. })
            | Event::Touch(touch::Event::FingerLost { .. }) => {
                if let Some((pane, _)) = self.state.picked_pane() {
                    if let Some(on_drag) = &self.on_drag {
                        let mut dropped_region =
                            self.elements.iter().zip(layout.children()).filter(
                                |(_, layout)| {
                                    layout.bounds().contains(cursor_position)
                                },
                            );

                        let event = match dropped_region.next() {
                            Some(((target, _), _)) if pane != *target => {
                                DragEvent::Dropped {
                                    pane,
                                    target: *target,
                                }
                            }
                            _ => DragEvent::Canceled { pane },
                        };

                        messages.push(on_drag(event));
                    }

                    self.state.idle();

                    event_status = event::Status::Captured;
                } else if self.state.picked_split().is_some() {
                    self.state.idle();

                    event_status = event::Status::Captured;
                }
            }
            Event::Mouse(mouse::Event::CursorMoved { .. })
            | Event::Touch(touch::Event::FingerMoved { .. }) => {
                event_status =
                    self.trigger_resize(layout, cursor_position, messages);
            }
            _ => {}
        }

        if self.state.picked_pane().is_none() {
            self.elements
                .iter_mut()
                .zip(layout.children())
                .map(|((_, pane), layout)| {
                    pane.on_event(
                        event.clone(),
                        layout,
                        cursor_position,
                        messages,
                        renderer,
                        clipboard,
                    )
                })
                .fold(event_status, event::Status::merge)
        } else {
            event::Status::Captured
        }
    }

    fn draw(
        &self,
        renderer: &mut Renderer,
        defaults: &Renderer::Defaults,
        layout: Layout<'_>,
        cursor_position: Point,
        _viewport: &Rectangle,
    ) -> Renderer::Output {
        let picked_split = self
            .state
            .picked_split()
            .and_then(|(split, axis)| {
                let bounds = layout.bounds();

                let splits = self
                    .state
                    .split_regions(f32::from(self.spacing), bounds.size());

                let (_axis, region, ratio) = splits.get(&split)?;

                let region = axis.split_line_bounds(
                    *region,
                    *ratio,
                    f32::from(self.spacing),
                );

                Some((axis, region + Vector::new(bounds.x, bounds.y), true))
            })
            .or_else(|| match self.on_resize {
                Some((leeway, _)) => {
                    let bounds = layout.bounds();

                    let relative_cursor = Point::new(
                        cursor_position.x - bounds.x,
                        cursor_position.y - bounds.y,
                    );

                    let splits = self
                        .state
                        .split_regions(f32::from(self.spacing), bounds.size());

                    let (_split, axis, region) = hovered_split(
                        splits.iter(),
                        f32::from(self.spacing + leeway),
                        relative_cursor,
                    )?;

                    Some((
                        axis,
                        region + Vector::new(bounds.x, bounds.y),
                        false,
                    ))
                }
                None => None,
            });

        self::Renderer::draw(
            renderer,
            defaults,
            &self.elements,
            self.state.picked_pane(),
            picked_split,
            layout,
            &self.style,
            cursor_position,
        )
    }

    fn hash_layout(&self, state: &mut Hasher) {
        use std::hash::Hash;

        struct Marker;
        std::any::TypeId::of::<Marker>().hash(state);

        self.width.hash(state);
        self.height.hash(state);
        self.state.hash_layout(state);

        for (_, element) in &self.elements {
            element.hash_layout(state);
        }
    }

    fn overlay(
        &mut self,
        layout: Layout<'_>,
    ) -> Option<overlay::Element<'_, Message, Renderer>> {
        self.elements
            .iter_mut()
            .zip(layout.children())
            .filter_map(|((_, pane), layout)| pane.overlay(layout))
            .next()
    }
}

/// The renderer of a [`PaneGrid`].
///
/// Your [renderer] will need to implement this trait before being
/// able to use a [`PaneGrid`] in your user interface.
///
/// [renderer]: crate::renderer
pub trait Renderer: crate::Renderer + container::Renderer + Sized {
    /// The style supported by this renderer.
    type Style: Default;

    /// Draws a [`PaneGrid`].
    ///
    /// It receives:
    /// - the elements of the [`PaneGrid`]
    /// - the [`Pane`] that is currently being dragged
    /// - the [`Axis`] that is currently being resized
    /// - the [`Layout`] of the [`PaneGrid`] and its elements
    /// - the cursor position
    fn draw<Message>(
        &mut self,
        defaults: &Self::Defaults,
        content: &[(Pane, Content<'_, Message, Self>)],
        dragging: Option<(Pane, Point)>,
        resizing: Option<(Axis, Rectangle, bool)>,
        layout: Layout<'_>,
        style: &<Self as self::Renderer>::Style,
        cursor_position: Point,
    ) -> Self::Output;

    /// Draws a [`Pane`].
    ///
    /// It receives:
    /// - the [`TitleBar`] of the [`Pane`], if any
    /// - the [`Content`] of the [`Pane`]
    /// - the [`Layout`] of the [`Pane`] and its elements
    /// - the cursor position
    fn draw_pane<Message>(
        &mut self,
        defaults: &Self::Defaults,
        bounds: Rectangle,
        style: &<Self as container::Renderer>::Style,
        title_bar: Option<(&TitleBar<'_, Message, Self>, Layout<'_>)>,
        body: (&Element<'_, Message, Self>, Layout<'_>),
        cursor_position: Point,
    ) -> Self::Output;

    /// Draws a [`TitleBar`].
    ///
    /// It receives:
    /// - the bounds, style of the [`TitleBar`]
    /// - the style of the [`TitleBar`]
    /// - the content of the [`TitleBar`] with its layout
    /// - the controls of the [`TitleBar`] with their [`Layout`], if any
    /// - the cursor position
    fn draw_title_bar<Message>(
        &mut self,
        defaults: &Self::Defaults,
        bounds: Rectangle,
        style: &<Self as container::Renderer>::Style,
        content: (&Element<'_, Message, Self>, Layout<'_>),
        controls: Option<(&Element<'_, Message, Self>, Layout<'_>)>,
        cursor_position: Point,
    ) -> Self::Output;
}

impl<'a, Message, Renderer> From<PaneGrid<'a, Message, Renderer>>
    for Element<'a, Message, Renderer>
where
    Renderer: 'a + self::Renderer + row::Renderer,
    Message: 'a,
{
    fn from(
        pane_grid: PaneGrid<'a, Message, Renderer>,
    ) -> Element<'a, Message, Renderer> {
        Element::new(pane_grid)
    }
}

/*
 * Helpers
 */
fn hovered_split<'a>(
    splits: impl Iterator<Item = (&'a Split, &'a (Axis, Rectangle, f32))>,
    spacing: f32,
    cursor_position: Point,
) -> Option<(Split, Axis, Rectangle)> {
    splits
        .filter_map(|(split, (axis, region, ratio))| {
            let bounds =
                axis.split_line_bounds(*region, *ratio, f32::from(spacing));

            if bounds.contains(cursor_position) {
                Some((*split, *axis, bounds))
            } else {
                None
            }
        })
        .next()
}<|MERGE_RESOLUTION|>--- conflicted
+++ resolved
@@ -33,11 +33,8 @@
 use crate::mouse;
 use crate::overlay;
 use crate::row;
-<<<<<<< HEAD
 use crate::text;
 use crate::touch;
-=======
->>>>>>> 2f10a1f2
 use crate::{
     Clipboard, Element, Hasher, Layout, Length, Point, Rectangle, Size, Vector,
     Widget,
@@ -377,7 +374,6 @@
             | Event::Touch(touch::Event::FingerPressed { .. }) => {
                 let bounds = layout.bounds();
 
-<<<<<<< HEAD
                 if bounds.contains(cursor_position) {
                     event_status = event::Status::Captured;
 
@@ -399,22 +395,9 @@
                                 relative_cursor,
                             );
 
-                            if let Some((split, axis)) = clicked_split {
+                            if let Some((split, axis, _)) = clicked_split {
                                 self.state.pick_split(&split, axis);
                             } else {
-=======
-                                if let Some((split, axis, _)) = clicked_split {
-                                    self.state.pick_split(&split, axis);
-                                } else {
-                                    self.click_pane(
-                                        layout,
-                                        cursor_position,
-                                        messages,
-                                    );
-                                }
-                            }
-                            None => {
->>>>>>> 2f10a1f2
                                 self.click_pane(
                                     layout,
                                     cursor_position,
