--- conflicted
+++ resolved
@@ -3,18 +3,14 @@
 /// A buffer for short-term storage and transfer within and between
 /// applications.
 pub trait Clipboard {
-<<<<<<< HEAD
-    /// Returns the current content of the [`Clipboard`] as text.
-    fn content(&self) -> Option<String>;
-
-    /// Set IME window's position.
-    fn set_ime_position(&self, position: iced_core::Point);
-=======
     /// Reads the current content of the [`Clipboard`] as text.
     fn read(&self) -> Option<String>;
 
     /// Writes the given text contents to the [`Clipboard`].
     fn write(&mut self, contents: String);
+
+    /// Set IME window's position.
+    fn set_ime_position(&self, position: iced_core::Point);
 }
 
 /// A null implementation of the [`Clipboard`] trait.
@@ -27,5 +23,6 @@
     }
 
     fn write(&mut self, _contents: String) {}
->>>>>>> 0333a8da
+
+    fn set_ime_position(&self, _position: iced_core::Point) {}
 }