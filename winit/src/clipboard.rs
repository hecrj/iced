--- conflicted
+++ resolved
@@ -1,43 +1,25 @@
 /// A buffer for short-term storage and transfer within and between
 /// applications.
 #[allow(missing_debug_implementations)]
-<<<<<<< HEAD
-pub struct Clipboard<'a>(
-    window_clipboard::Clipboard,
-    &'a winit::window::Window,
-);
-=======
-pub struct Clipboard {
+pub struct Clipboard<'a> {
     state: State,
+    window: &'a winit::window::Window,
 }
 
 enum State {
     Connected(window_clipboard::Clipboard),
     Unavailable,
 }
->>>>>>> 0333a8da
 
 impl<'a> Clipboard<'a> {
     /// Creates a new [`Clipboard`] for the given window.
-<<<<<<< HEAD
-    pub fn new(window: &'a winit::window::Window) -> Option<Clipboard<'a>> {
-        window_clipboard::Clipboard::new(window)
-            .map(|clipboard| Clipboard(clipboard, window))
-            .ok()
-    }
-}
-
-impl<'a> iced_native::Clipboard for Clipboard<'a> {
-    fn content(&self) -> Option<String> {
-        self.0.read().ok()
-=======
-    pub fn connect(window: &winit::window::Window) -> Clipboard {
+    pub fn connect(window: &'a winit::window::Window) -> Clipboard<'a> {
         let state = window_clipboard::Clipboard::connect(window)
             .ok()
             .map(State::Connected)
             .unwrap_or(State::Unavailable);
 
-        Clipboard { state }
+        Clipboard { state, window }
     }
 
     /// Reads the current content of the [`Clipboard`] as text.
@@ -62,19 +44,19 @@
     }
 }
 
-impl iced_native::Clipboard for Clipboard {
+impl<'a> iced_native::Clipboard for Clipboard<'a> {
     fn read(&self) -> Option<String> {
         self.read()
     }
 
     fn write(&mut self, contents: String) {
         self.write(contents)
->>>>>>> 0333a8da
     }
 
     fn set_ime_position(&self, position: iced_core::Point) {
-        self.1.set_ime_position(winit::dpi::LogicalPosition::new(
-            position.x, position.y,
-        ));
+        self.window
+            .set_ime_position(winit::dpi::LogicalPosition::new(
+                position.x, position.y,
+            ));
     }
 }